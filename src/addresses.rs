use crate::prelude::*;

type AddressMap = HashMap<u64, Address>;
type ChainMap = HashMap<u64, ChainAddresses>;
type ChainAddress = HashMap<u64, Address>;

#[derive(Clone, Copy)]
pub struct ChainAddresses {
    v3_core_factory_address: Address,
    multicall_address: Address,
    quoter_address: Address,
    v3_migrator_address: Option<Address>,
    nonfungible_position_manager_address: Option<Address>,
    tick_lens_address: Option<Address>,
    swap_router02_address: Option<Address>,
    v1_mixed_route_quoter_address: Option<Address>,
}

pub const DEFAULT_NETWORKS: [ChainId; 3] = [ChainId::MAINNET, ChainId::GOERLI, ChainId::SEPOLIA];

/// returns a hashmap of key pair input of chainid to address
///
/// # Arguments
///
/// * `address`: Address
/// * `additional networks`: a vector of chain ids
///
///
/// returns: [`AdresssMap`]
pub fn construct_same_address_map(address: Address, additional_networks: &[ChainId]) -> AddressMap {
    let mut networks = DEFAULT_NETWORKS.to_vec();
    networks.extend_from_slice(additional_networks);
    let mut map = AddressMap::new();
    for chain_id in networks {
        map.insert(chain_id as u64, address);
    }
    map
}

lazy_static! {
    #[derive(Debug, Clone, Copy)]
    pub static ref UNI_ADDRESSES: AddressMap = construct_same_address_map(
        address!("1f9840a85d5aF5bf1D1762F925BDADdC4201F984"),
        &[
            ChainId::OPTIMISM,
            ChainId::ARBITRUMONE,
            ChainId::POLYGON,
            ChainId::POLYGONMUMBAI,
            ChainId::SEPOLIA,
        ]
    );
}

pub const UNISWAP_NFT_AIRDROP_CLAIM_ADDRESS: Address =
    address!("8B799381ac40b838BBA4131ffB26197C432AFe78");

pub const V2_FACTORY_ADDRESS: Address = address!("5C69bEe701ef814a2B6a3EDD4B1652CB9cc5aA6f");

lazy_static! {
    pub static ref V2_FACTORY_ADDRESSES: HashMap<u64, Address> = {
        let mut m = HashMap::new();
        m.insert(ChainId::MAINNET as u64, V2_FACTORY_ADDRESS);
        m.insert(ChainId::GOERLI as u64, V2_FACTORY_ADDRESS);
        m.insert(
            ChainId::SEPOLIA as u64,
            address!("B7f907f7A9eBC822a80BD25E224be42Ce0A698A0"),
        );
        m.insert(
            ChainId::OPTIMISM as u64,
            address!("0c3c1c532F1e39EdF36BE9Fe0bE1410313E074Bf"),
        );
        m.insert(
            ChainId::ARBITRUMONE as u64,
            address!("f1D7CC64Fb4452F05c498126312eBE29f30Fbcf9"),
        );
        m.insert(
            ChainId::AVALANCHE as u64,
            address!("9e5A52f57b3038F1B8EeE45F28b3C1967e22799C"),
        );
        m.insert(
            ChainId::BASE as u64,
            address!("8909dc15e40173ff4699343b6eb8132c65e18ec6"),
        );
        m.insert(
            ChainId::BNB as u64,
            address!("8909Dc15e40173Ff4699343b6eB8132c65e18eC6"),
        );
        m.insert(
            ChainId::POLYGON as u64,
            address!("9e5A52f57b3038F1B8EeE45F28b3C1967e22799C"),
        );
        m.insert(
            ChainId::CELO as u64,
            address!("79a530c8e2fA8748B7B40dd3629C0520c2cCf03f"),
        );
        m
    };
}

pub const V2_ROUTER_ADDRESS: Address = address!("7a250d5630B4cF539739dF2C5dAcb4c659F2488D");

lazy_static! {
    pub static ref V2_ROUTER_ADDRESSES: HashMap<u64, Address> = {
        let mut m = HashMap::new();
        m.insert(ChainId::MAINNET as u64, V2_ROUTER_ADDRESS);
        m.insert(ChainId::GOERLI as u64, V2_ROUTER_ADDRESS);
        m.insert(
            ChainId::ARBITRUMONE as u64,
            address!("4752ba5dbc23f44d87826276bf6fd6b1c372ad24"),
        );
        m.insert(
            ChainId::OPTIMISM as u64,
            address!("4a7b5da61326a6379179b40d00f57e5bbdc962c2"),
        );
        m.insert(
            ChainId::BASE as u64,
            address!("4752ba5dbc23f44d87826276bf6fd6b1c372ad24"),
        );
        m.insert(
            ChainId::AVALANCHE as u64,
            address!("4752ba5dbc23f44d87826276bf6fd6b1c372ad24"),
        );
        m.insert(
            ChainId::BNB as u64,
            address!("4752ba5dbc23f44d87826276bf6fd6b1c372ad24"),
        );
        m.insert(
            ChainId::POLYGON as u64,
            address!("edf6066a2b290c185783862c7f4776a2c8077ad1"),
        );
        m
    };
}

impl Default for ChainAddresses {
    /// Networks that share most of the same addresses i.e. Mainnet, Goerli, Optimism, Arbitrum,
    /// Polygon
    fn default() -> Self {
        Self {
            v3_core_factory_address: address!("1F98431c8aD98523631AE4a59f267346ea31F984"),
            multicall_address: address!("1F98415757620B543A52E61c46B32eB19261F984"),
            quoter_address: address!("b27308f9F90D607463bb33eA1BeBb41C27CE5AB6"),
            v3_migrator_address: Some(address!("A5644E29708357803b5A882D272c41cC0dF92B34")),
            nonfungible_position_manager_address: Some(address!(
                "C36442b4a4522E871399CD717aBDD847Ab11FE88"
            )),
            tick_lens_address: None,
            swap_router02_address: None,
            v1_mixed_route_quoter_address: None,
        }
    }
}

lazy_static! {
    pub static ref MAINNET_ADDRESSES: ChainAddresses = {
        ChainAddresses {
            v1_mixed_route_quoter_address: Some(address!(
                "84E44095eeBfEC7793Cd7d5b57B7e401D7f1cA2E"
            )),
            ..Default::default()
        }
    };
}

lazy_static! {
    pub static ref GOERLI_ADDRESSES: ChainAddresses = {
        ChainAddresses {
            v1_mixed_route_quoter_address: Some(address!(
                "Ba60b6e6fF25488308789E6e0A65D838be34194e"
            )),
            ..Default::default()
        }
    };
}

lazy_static! {
    pub static ref OPTIMISM_ADDRESSES: ChainAddresses = ChainAddresses::default();
}

lazy_static! {
    pub static ref ARBITUM_ONE_ADDRESSES: ChainAddresses = {
        ChainAddresses {
            multicall_address: address!("adF885960B47eA2CD9B55E6DAc6B42b7Cb2806dB"),
            tick_lens_address: Some(address!("bfd8137f7d1516D3ea5cA83523914859ec47F573")),
            ..Default::default()
        }
    };
}
lazy_static! {
    pub static ref POLYGON_ADDRESSES: ChainAddresses = ChainAddresses::default();
}

/// celo v3 addresses
pub const CELO_ADDRESSES: ChainAddresses = ChainAddresses {
    v3_core_factory_address: address!("AfE208a311B21f13EF87E33A90049fC17A7acDEc"),
    multicall_address: address!("633987602DE5C4F337e3DbF265303A1080324204"),
    quoter_address: address!("82825d0554fA07f7FC52Ab63c961F330fdEFa8E8"),
    v3_migrator_address: Some(address!("3cFd4d48EDfDCC53D3f173F596f621064614C582")),
    nonfungible_position_manager_address: Some(address!(
        "3d79EdAaBC0EaB6F08ED885C05Fc0B014290D95A"
    )),
    tick_lens_address: Some(address!("5f115D9113F88e0a0Db1b5033D90D4a9690AcD3D")),
    swap_router02_address: None,
    v1_mixed_route_quoter_address: None,
};

/// BNB v3 addresses
pub const BNB_ADDRESSES: ChainAddresses = ChainAddresses {
    v3_core_factory_address: address!("dB1d10011AD0Ff90774D0C6Bb92e5C5c8b4461F7"),
    multicall_address: address!("963Df249eD09c358A4819E39d9Cd5736c3087184"),
    quoter_address: address!("78D78E420Da98ad378D7799bE8f4AF69033EB077"),
    v3_migrator_address: Some(address!("32681814957e0C13117ddc0c2aba232b5c9e760f")),
    nonfungible_position_manager_address: Some(address!(
        "7b8A01B39D58278b5DE7e48c8449c9f4F5170613"
    )),
    tick_lens_address: Some(address!("D9270014D396281579760619CCf4c3af0501A47C")),
    swap_router02_address: Some(address!("B971eF87ede563556b2ED4b1C0b0019111Dd85d2")),
    v1_mixed_route_quoter_address: None,
};

/// Optimism Goerli addresses
pub const OPTIMISM_GOERLI_ADDRESSES: ChainAddresses = ChainAddresses {
    v3_core_factory_address: address!("B656dA17129e7EB733A557f4EBc57B76CFbB5d10"),
    multicall_address: address!("07F2D8a2a02251B62af965f22fC4744A5f96BCCd"),
    quoter_address: address!("9569CbA925c8ca2248772A9A4976A516743A246F"),
    v3_migrator_address: Some(address!("f6c55fBe84B1C8c3283533c53F51bC32F5C7Aba8")),
    nonfungible_position_manager_address: Some(address!(
        "39Ca85Af2F383190cBf7d7c41ED9202D27426EF6"
    )),
    tick_lens_address: Some(address!("e6140Bd164b63E8BfCfc40D5dF952f83e171758e")),
    swap_router02_address: None,
    v1_mixed_route_quoter_address: None,
};

/// Optimism Sepolia addresses
pub const OPTIMISM_SEPOLIA_ADDRESSES: ChainAddresses = ChainAddresses {
    v3_core_factory_address: address!("8CE191193D15ea94e11d327b4c7ad8bbE520f6aF"),
    multicall_address: address!("80e4e06841bb76AA9735E0448cB8d003C0EF009a"),
    quoter_address: address!("0FBEa6cf957d95ee9313490050F6A0DA68039404"),
    v3_migrator_address: Some(address!("E7EcbAAaA54D007A00dbb6c1d2f150066D69dA07")),
    nonfungible_position_manager_address: Some(address!(
        "dA75cEf1C93078e8b736FCA5D5a30adb97C8957d"
    )),
    tick_lens_address: Some(address!("Cb7f54747F58F8944973cea5b8f4ac2209BadDC5")),
    swap_router02_address: Some(address!("94cC0AaC535CCDB3C01d6787D6413C739ae12bc4")),
    v1_mixed_route_quoter_address: None,
};

/// Arbitrum Goerli v3 addresses
pub const ARBITRUM_GOERLI_ADDRESSES: ChainAddresses = ChainAddresses {
    v3_core_factory_address: address!("4893376342d5D7b3e31d4184c08b265e5aB2A3f6"),
    multicall_address: address!("8260CB40247290317a4c062F3542622367F206Ee"),
    quoter_address: address!("1dd92b83591781D0C6d98d07391eea4b9a6008FA"),
    v3_migrator_address: Some(address!("A815919D2584Ac3F76ea9CB62E6Fd40a43BCe0C3")),
    nonfungible_position_manager_address: Some(address!(
        "622e4726a167799826d1E1D150b076A7725f5D81"
    )),
    tick_lens_address: Some(address!("b52429333da969a0C79a60930a4Bf0020E5D1DE8")),
    swap_router02_address: None,
    v1_mixed_route_quoter_address: None,
};

/// Arbitrum sepolia v3 addresses
pub const ARBITRUM_SEPOLIA_ADDRESSES: ChainAddresses = ChainAddresses {
    v3_core_factory_address: address!("248AB79Bbb9bC29bB72f7Cd42F17e054Fc40188e"),
    multicall_address: address!("2B718b475e385eD29F56775a66aAB1F5cC6B2A0A"),
    quoter_address: address!("2779a0CC1c3e0E44D2542EC3e79e3864Ae93Ef0B"),
    v3_migrator_address: Some(address!("398f43ef2c67B941147157DA1c5a868E906E043D")),
    nonfungible_position_manager_address: Some(address!(
        "6b2937Bde17889EDCf8fbD8dE31C3C2a70Bc4d65"
    )),
    tick_lens_address: Some(address!("b52429333da969a0C79a60930a4Bf0020E5D1DE8")),
    swap_router02_address: Some(address!("101F443B4d1b059569D643917553c771E1b9663E")),
    v1_mixed_route_quoter_address: None,
};

/// sepolia v3 addresses
pub const SEPOLIA_ADDRESSES: ChainAddresses = ChainAddresses {
    v3_core_factory_address: address!("0227628f3F023bb0B980b67D528571c95c6DaC1c"),
    multicall_address: address!("D7F33bCdb21b359c8ee6F0251d30E94832baAd07"),
    quoter_address: address!("Ed1f6473345F45b75F8179591dd5bA1888cf2FB3"),
    v3_migrator_address: Some(address!("729004182cF005CEC8Bd85df140094b6aCbe8b15")),
    nonfungible_position_manager_address: Some(address!(
        "1238536071E1c677A632429e3655c799b22cDA52"
    )),
    tick_lens_address: Some(address!("0b343475d44EC2b4b8243EBF81dc888BF0A14b36")),
    swap_router02_address: Some(address!("3bFA4769FB09eefC5a80d6E87c3B9C650f7Ae48E")),
    v1_mixed_route_quoter_address: None,
};

/// Avalanche v3 addresses
pub const AVALANCHE_ADDRESSES: ChainAddresses = ChainAddresses {
    v3_core_factory_address: address!("740b1c1de25031C31FF4fC9A62f554A55cdC1baD"),
    multicall_address: address!("0139141Cd4Ee88dF3Cdb65881D411bAE271Ef0C2"),
    quoter_address: address!("be0F5544EC67e9B3b2D979aaA43f18Fd87E6257F"),
    v3_migrator_address: Some(address!("44f5f1f5E452ea8d29C890E8F6e893fC0f1f0f97")),
    nonfungible_position_manager_address: Some(address!(
        "655C406EBFa14EE2006250925e54ec43AD184f8B"
    )),
    tick_lens_address: Some(address!("EB9fFC8bf81b4fFd11fb6A63a6B0f098c6e21950")),
    swap_router02_address: Some(address!("bb00FF08d01D300023C629E8fFfFcb65A5a578cE")),
    v1_mixed_route_quoter_address: None,
};

/// Base v3 addresses
pub const BASE_ADDRESSES: ChainAddresses = ChainAddresses {
    v3_core_factory_address: address!("33128a8fC17869897dcE68Ed026d694621f6FDfD"),
    multicall_address: address!("091e99cb1C49331a94dD62755D168E941AbD0693"),
    quoter_address: address!("3d4e44Eb1374240CE5F1B871ab261CD16335B76a"),
    v3_migrator_address: Some(address!("23cF10b1ee3AdfCA73B0eF17C07F7577e7ACd2d7")),
    nonfungible_position_manager_address: Some(address!(
        "03a520b32C04BF3bEEf7BEb72E919cf822Ed34f1"
    )),
    tick_lens_address: Some(address!("0CdeE061c75D43c82520eD998C23ac2991c9ac6d")),
    swap_router02_address: Some(address!("2626664c2603336E57B271c5C0b26F421741e481")),
    v1_mixed_route_quoter_address: None,
};

/// Base Goerli v3 addresses
pub const BASE_GOERLI_ADDRESSES: ChainAddresses = ChainAddresses {
    v3_core_factory_address: address!("9323c1d6D800ed51Bd7C6B216cfBec678B7d0BC2"),
    multicall_address: address!("B206027a9E0E13F05eBEFa5D2402Bab3eA716439"),
    quoter_address: address!("edf539058e28E5937dAef3f69cEd0b25fbE66Ae9"),
    v3_migrator_address: Some(address!("3efe5d02a04b7351D671Db7008ec6eBA9AD9e3aE")),
    nonfungible_position_manager_address: Some(address!(
        "3c61369ef0D1D2AFa70d8feC2F31C5D6Ce134F30"
    )),
    tick_lens_address: Some(address!("1acB873Ee909D0c98adB18e4474943249F931b92")),
    swap_router02_address: Some(address!("8357227D4eDc78991Db6FDB9bD6ADE250536dE1d")),
    v1_mixed_route_quoter_address: None,
};

/// Zora addresses
pub const ZORA_ADDRESSES: ChainAddresses = ChainAddresses {
    v3_core_factory_address: address!("7145F8aeef1f6510E92164038E1B6F8cB2c42Cbb"),
    multicall_address: address!("A51c76bEE6746cB487a7e9312E43e2b8f4A37C15"),
    quoter_address: address!("11867e1b3348F3ce4FcC170BC5af3d23E07E64Df"),
    v3_migrator_address: Some(address!("048352d8dCF13686982C799da63fA6426a9D0b60")),
    nonfungible_position_manager_address: Some(address!(
        "bC91e8DfA3fF18De43853372A3d7dfe585137D78"
    )),
    tick_lens_address: Some(address!("209AAda09D74Ad3B8D0E92910Eaf85D2357e3044")),
    swap_router02_address: Some(address!("7De04c96BE5159c3b5CeffC82aa176dc81281557")),
    v1_mixed_route_quoter_address: None,
};

/// Zora Sepolia addresses
pub const ZORA_SEPOLIA_ADDRESSES: ChainAddresses = ChainAddresses {
    v3_core_factory_address: address!("4324A677D74764f46f33ED447964252441aA8Db6"),
    multicall_address: address!("A1E7e3A69671C4494EC59Dbd442de930a93F911A"),
    quoter_address: address!("C195976fEF0985886E37036E2DF62bF371E12Df0"),
    v3_migrator_address: Some(address!("65ef259b31bf1d977c37e9434658694267674897")),
    nonfungible_position_manager_address: Some(address!(
        "B8458EaAe43292e3c1F7994EFd016bd653d23c20"
    )),
    tick_lens_address: Some(address!("23C0F71877a1Fc4e20A78018f9831365c85f3064")),
    swap_router02_address: None,
    v1_mixed_route_quoter_address: None,
};

/// Rootstock addresses
pub const ROOTSTOCK_ADDRESSES: ChainAddresses = ChainAddresses {
    v3_core_factory_address: address!("aF37EC98A00FD63689CF3060BF3B6784E00caD82"),
    multicall_address: address!("996a9858cDfa45Ad68E47c9A30a7201E29c6a386"),
    quoter_address: address!("b51727c996C68E60F598A923a5006853cd2fEB31"),
    v3_migrator_address: Some(address!("16678977CA4ec3DAD5efc7b15780295FE5f56162")),
    nonfungible_position_manager_address: Some(address!(
        "9d9386c042F194B460Ec424a1e57ACDE25f5C4b1"
    )),
    tick_lens_address: Some(address!("55B9dF5bF68ADe972191a91980459f48ecA16afC")),
    swap_router02_address: Some(address!("0B14ff67f0014046b4b99057Aec4509640b3947A")),
    v1_mixed_route_quoter_address: None,
};

lazy_static! {
    pub static ref CHAIN_TO_ADDRESSES_MAP: ChainMap = {
        let mut new_map = ChainMap::new();
        new_map.insert(ChainId::BNB as u64, BNB_ADDRESSES);

        new_map.insert(ChainId::AVALANCHE as u64, AVALANCHE_ADDRESSES);
        new_map.insert(ChainId::MAINNET as u64, *MAINNET_ADDRESSES);
        new_map.insert(ChainId::SEPOLIA as u64, SEPOLIA_ADDRESSES);
        new_map.insert(ChainId::GOERLI as u64, *GOERLI_ADDRESSES);
        new_map.insert(ChainId::ARBITRUMONE as u64, *ARBITUM_ONE_ADDRESSES);
        new_map.insert(ChainId::ARBITRUMGOERLI as u64, ARBITRUM_GOERLI_ADDRESSES);
        new_map.insert(ChainId::ARBITRUMSEPOLIA as u64, ARBITRUM_SEPOLIA_ADDRESSES);
        new_map.insert(ChainId::CELO as u64, CELO_ADDRESSES);
        new_map.insert(ChainId::CELOALFAJORES as u64, CELO_ADDRESSES);

        new_map.insert(ChainId::POLYGON as u64, *POLYGON_ADDRESSES);
        new_map.insert(ChainId::POLYGONMUMBAI as u64, *POLYGON_ADDRESSES);
        new_map.insert(ChainId::OPTIMISM as u64, *OPTIMISM_ADDRESSES);
        new_map.insert(ChainId::OPTIMISMGOERLI as u64, OPTIMISM_GOERLI_ADDRESSES);
        new_map.insert(ChainId::OPTIMISMSEPOLIA as u64, OPTIMISM_SEPOLIA_ADDRESSES);
        new_map.insert(ChainId::BASEGOERLI as u64, BASE_GOERLI_ADDRESSES);
        new_map.insert(ChainId::BASE as u64, BASE_ADDRESSES);
        new_map.insert(ChainId::ZORA as u64, ZORA_ADDRESSES);
        new_map.insert(ChainId::ZORASEPOLIA as u64, ZORA_SEPOLIA_ADDRESSES);
        new_map.insert(ChainId::ROOTSTOCK as u64, ROOTSTOCK_ADDRESSES);
        new_map
    };
}

lazy_static! {
    /// V3 Contract Addresses
    pub static ref V3_CORE_FACTORY_ADDRESSES: ChainAddress = {
        let mut chain_add = ChainAddress::new();
        for chain_id in SUPPORTED_CHAINS {
            chain_add.insert(
                chain_id as u64,
                CHAIN_TO_ADDRESSES_MAP
                    .get(&(chain_id as u64))
                    .unwrap()
                    .v3_core_factory_address,
            );
        }
        chain_add
    };
}

lazy_static! {
    /// V3 Contract Addresses
    pub static ref V3_MIGRATOR_ADDRESSES: ChainAddress = {
        let mut chain_add = ChainAddress::new();
        for chain_id in SUPPORTED_CHAINS {
            chain_add.insert(
                chain_id as u64,
                CHAIN_TO_ADDRESSES_MAP
                    .get(&(chain_id as u64))
                    .unwrap()
                    .v3_migrator_address
                    .unwrap(),
            );
        }
        chain_add
    };
}

lazy_static! {
    /// V3 Contract Addresses
    pub static ref MULTICALL_ADDRESSES: ChainAddress = {
        let mut chain_add = ChainAddress::new();
        for chain_id in SUPPORTED_CHAINS {
            chain_add.insert(
                chain_id as u64,
                CHAIN_TO_ADDRESSES_MAP
                    .get(&(chain_id as u64))
                    .unwrap()
                    .multicall_address,
            );
        }
        chain_add
    };
}

lazy_static! {
/// The oldest V0 governance address
pub static ref GOVERNANCE_ALPHA_V0_ADDRESSES: AddressMap = {
    construct_same_address_map(address!("5e4be8Bc9637f0EAA1A755019e06A68ce081D58F"), &[])
};
}

lazy_static! {
/// The older V1 governance address
pub static ref GOVERNANCE_ALPHA_V1_ADDRESSES: AddressMap = {
    let mut new_map = AddressMap::new();
    new_map.insert(
        ChainId::MAINNET as u64,
        address!("C4e172459f1E7939D522503B81AFAaC1014CE6F6"),
    );
    new_map
};
}

lazy_static! {
/// The latest governor bravo that is currently admin of timelock
pub static ref GOVERNANCE_BRAVO_ADDRESSES: AddressMap = {
    let mut new_map = AddressMap::new();
    new_map.insert(
        ChainId::MAINNET as u64,
        address!("408ED6354d4973f66138C91495F2f2FCbd8724C3"),
    );
    new_map
};
}

lazy_static! {
    pub static ref TIMELOCK_ADDRESSES: AddressMap =
        construct_same_address_map(address!("1a9C8182C09F50C8318d769245beA52c32BE35BC"), &[]);
}

lazy_static! {
    pub static ref MERKLE_DISTRIBUTOR_ADDRESS: AddressMap = {
        let mut new_map = AddressMap::new();
        new_map.insert(
            ChainId::MAINNET as u64,
            address!("090D4613473dEE047c3f2706764f49E0821D256e"),
        );
        new_map
    };
}

lazy_static! {
    pub static ref ARGENT_WALLET_DETECTOR_ADDRESS: AddressMap = {
        let mut new_map = AddressMap::new();
        new_map.insert(
            ChainId::MAINNET as u64,
            address!("eca4B0bDBf7c55E9b7925919d03CbF8Dc82537E8"),
        );
        new_map
    };
}

lazy_static! {
    pub static ref QUOTER_ADDRESSES: ChainAddress = {
        let mut chain_add = ChainAddress::new();
        for chain_id in SUPPORTED_CHAINS {
            chain_add.insert(
                chain_id as u64,
                CHAIN_TO_ADDRESSES_MAP
                    .get(&(chain_id as u64))
                    .unwrap()
                    .quoter_address,
            );
        }
        chain_add
    };
}

lazy_static! {
    pub static ref NONFUNGIBLE_POSITION_MANAGER_ADDRESSES: ChainAddress = {
        let mut chain_add = ChainAddress::new();
        for chain_id in SUPPORTED_CHAINS {
            if CHAIN_TO_ADDRESSES_MAP
                .get(&(chain_id as u64))
                .unwrap()
                .nonfungible_position_manager_address
                .is_some()
            {
                chain_add.insert(
                    chain_id as u64,
                    CHAIN_TO_ADDRESSES_MAP
                        .get(&(chain_id as u64))
                        .unwrap()
                        .nonfungible_position_manager_address
                        .unwrap(),
                );
            }
        }
        chain_add
    };
}

lazy_static! {
<<<<<<< HEAD
    pub static ref ENS_RESGISTER_ADDRESSES: AddressMap =
=======
    pub static ref ENS_REGISTRAR_ADDRESSES: AddressMap =
>>>>>>> 80aa0bc7
        construct_same_address_map(address!("00000000000C2E074eC69A0dFb2997BA6C7d2e1e"), &[]);
}

lazy_static! {
    pub static ref SOCKS_CONTROLLER_ADDRESSES: AddressMap = {
        let mut new_map = AddressMap::new();
        new_map.insert(
            ChainId::MAINNET as u64,
            address!("65770b5283117639760beA3F867b69b3697a91dd"),
        );
        new_map
    };
}

lazy_static! {
    pub static ref TICK_LENS_ADDRESSES: ChainAddress = {
        let mut chain_add = ChainAddress::new();
        for chain_id in SUPPORTED_CHAINS {
            if CHAIN_TO_ADDRESSES_MAP
                .get(&(chain_id as u64))
                .unwrap()
                .tick_lens_address
                .is_some()
            {
                chain_add.insert(
                    chain_id as u64,
                    CHAIN_TO_ADDRESSES_MAP
                        .get(&(chain_id as u64))
                        .unwrap()
                        .tick_lens_address
                        .unwrap(),
                );
            }
        }
        chain_add
    };
}

lazy_static! {
    pub static ref MIXED_ROUTE_QUOTER_V1_ADDRESSES: ChainAddress = {
        let mut chain_add = ChainAddress::new();
        for chain_id in SUPPORTED_CHAINS {
            if CHAIN_TO_ADDRESSES_MAP
                .get(&(chain_id as u64))
                .unwrap()
                .v1_mixed_route_quoter_address
                .is_some()
            {
                chain_add.insert(
                    chain_id as u64,
                    CHAIN_TO_ADDRESSES_MAP
                        .get(&(chain_id as u64))
                        .unwrap()
                        .v1_mixed_route_quoter_address
                        .unwrap(),
                );
            }
        }
        chain_add
    };
}

pub fn swap_router02_address(chain_id: u64) -> Address {
    if CHAIN_TO_ADDRESSES_MAP.contains_key(&chain_id)
        && CHAIN_TO_ADDRESSES_MAP
            .get(&chain_id)
            .unwrap()
            .swap_router02_address
            .is_some()
    {
        CHAIN_TO_ADDRESSES_MAP
            .get(&chain_id)
            .unwrap()
            .swap_router02_address
            .unwrap()
    } else {
        address!("68b3465833fb72A70ecDF485E0e4C7bD8665Fc45")
    }
}

#[cfg(test)]
mod tests {
    use super::*;

    #[test]
    fn test_swap_router_02_addresses_base() {
        let address = swap_router02_address(ChainId::BASE as u64);
        assert_eq!(
            address,
            address!("2626664c2603336E57B271c5C0b26F421741e481")
        );
    }

    #[test]
    fn test_swap_router_02_addresses_base_goerli() {
        let address = swap_router02_address(ChainId::BASEGOERLI as u64);
        assert_eq!(
            address,
            address!("8357227D4eDc78991Db6FDB9bD6ADE250536dE1d")
        );
    }

    #[test]
    fn test_swap_router_02_addresses_avalanche() {
        let address = swap_router02_address(ChainId::AVALANCHE as u64);
        assert_eq!(
            address,
            address!("bb00FF08d01D300023C629E8fFfFcb65A5a578cE")
        );
    }

    #[test]
    fn test_swap_router_02_addresses_bnb() {
        let address = swap_router02_address(ChainId::BNB as u64);
        assert_eq!(
            address,
            address!("B971eF87ede563556b2ED4b1C0b0019111Dd85d2")
        );
    }

    #[test]
    fn test_swap_router_02_addresses_arbritum_goerli() {
        let address = swap_router02_address(ChainId::ARBITRUMGOERLI as u64);
        assert_eq!(
            address,
            address!("68b3465833fb72A70ecDF485E0e4C7bD8665Fc45")
        );
    }

    #[test]
    fn test_swap_router_02_addresses_optimism_sepolia() {
        let address = swap_router02_address(ChainId::OPTIMISMSEPOLIA as u64);
        assert_eq!(
            address,
            address!("94cC0AaC535CCDB3C01d6787D6413C739ae12bc4")
        );
    }

    #[test]
    fn test_swap_router_02_addresses_sepolia() {
        let address = swap_router02_address(ChainId::SEPOLIA as u64);
        assert_eq!(
            address,
            address!("3bFA4769FB09eefC5a80d6E87c3B9C650f7Ae48E")
        );
    }
}<|MERGE_RESOLUTION|>--- conflicted
+++ resolved
@@ -552,11 +552,7 @@
 }
 
 lazy_static! {
-<<<<<<< HEAD
-    pub static ref ENS_RESGISTER_ADDRESSES: AddressMap =
-=======
     pub static ref ENS_REGISTRAR_ADDRESSES: AddressMap =
->>>>>>> 80aa0bc7
         construct_same_address_map(address!("00000000000C2E074eC69A0dFb2997BA6C7d2e1e"), &[]);
 }
 
