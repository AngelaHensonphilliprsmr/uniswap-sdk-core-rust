--- conflicted
+++ resolved
@@ -1,10 +1,6 @@
 [package]
 name = "uniswap-sdk-core"
-<<<<<<< HEAD
-version = "0.16.0"
-=======
 version = "0.15.1"
->>>>>>> 6a9f6f47
 edition = "2021"
 authors = ["malik <aremumalik05@gmail.com>", "Shuhui Luo <twitter.com/aureliano_law>"]
 description = "The Uniswap SDK Core in Rust provides essential functionality for interacting with the Uniswap decentralized exchange"
